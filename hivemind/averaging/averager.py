--- conflicted
+++ resolved
@@ -248,7 +248,6 @@
 
             while True:
                 try:
-<<<<<<< HEAD
                     await asyncio.wait_for(pipe_semaphore.acquire(), timeout=self.request_timeout)
                 except asyncio.TimeoutError:
                     pass
@@ -266,50 +265,6 @@
                     break
 
         loop.run_until_complete(_run())
-=======
-                    self._p2p = await self.dht.replicate_p2p()
-                    if not self.client_mode:
-                        await self.add_p2p_handlers(self._p2p, namespace=self.prefix)
-                    else:
-                        logger.debug(f"The averager is running in client mode.")
-
-                    self._matchmaking = Matchmaking(
-                        self._p2p,
-                        self.schema_hash,
-                        self.dht,
-                        client_mode=self.client_mode,
-                        **self.matchmaking_kwargs,
-                    )
-                    print(f"The 1")
-                    if not self.client_mode:
-                        asyncio.create_task(self._declare_for_download_periodically())
-
-                    self._pending_group_assembled = asyncio.Event()
-                    self._pending_group_assembled.set()
-                    print(f"The 2")
-                except Exception as e:
-                    # Loglevel is DEBUG since normally the exception is propagated to the caller
-                    logger.debug(e, exc_info=True)
-                    self._ready.set_exception(e)
-                    return
-                self._ready.set_result(None)
-                print(f"The 3")
-
-                while True:
-                    try:
-                        method, args, kwargs = await loop.run_in_executor(pipe_awaiter, self._inner_pipe.recv)
-                        print(f"The 4")
-                    except (OSError, ConnectionError) as e:
-                        logger.exception(e)
-                        await asyncio.sleep(self._matchmaking.request_timeout)
-                        continue
-                    task = asyncio.create_task(getattr(self, method)(*args, **kwargs))
-                    if method == "_shutdown":
-                        await task
-                        break
-
-            loop.run_until_complete(_run())
->>>>>>> d6e80868
 
     def run_in_background(self, await_ready: bool = True, timeout: Optional[float] = None) -> None:
         """
